--- conflicted
+++ resolved
@@ -89,25 +89,13 @@
         return cls(data=data)
 
     def __init__(self, data=None, **more_data):
-        import ipdb; ipdb.set_trace(); print('=' * 100)
         data = dict(data or {}, **more_data)
-<<<<<<< HEAD
-        self.internal = DictObject(
-            {
-                'hash_int': self._build_hash(data.get('_id')),
-                'arg': None,
-                'state': DirtyDict(),
-                'attributes': {},
-            }
-        )
-=======
         self.internal = DictObject({
             'hash_int': self._build_hash(data.get(ID_FIELD_NAME)),
             'arg': None,
             'state': DirtyDict(),
             'attributes': {},
         })
->>>>>>> 7ceb6a17
         self.merge(data)
 
     def __hash__(self):
