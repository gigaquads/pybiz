<<<<<<< HEAD
from typing import Type, List, Set, Tuple, Text
=======
from typing import Type, List, Set, Tuple, Text, Dict
>>>>>>> adbeb2ec
from uuid import UUID

from pybiz.util import repr_biz_id
from pybiz.constants import IS_BIZLIST_ANNOTATION
from pybiz.exc import RelationshipError


class BizList(object):

    @classmethod
    def type_factory(cls, biz_type: Type['BizObject']):
        derived_name = f'{biz_type.__name__}BizList'
        derived_type = type(derived_name, (cls, ), {
            IS_BIZLIST_ANNOTATION: True,
            'biz_type': biz_type,
        })

        def build_property(attr_name):
            return property(
                fget=lambda self: [
                    getattr(bizobj, attr_name, None)
                    for bizobj in self._bizobj_arr
                ],
                fset=lambda self, value: [
                    setattr(bizobj, attr_name, value)
                    for bizobj in self._bizobj_arr
                ]
            )

        for field_name in biz_type.Schema.fields:
            prop = build_property(field_name)
            setattr(derived_type, field_name, prop)

        for rel_name in biz_type.relationships:
            prop = build_property(rel_name)
            setattr(derived_type, rel_name, prop)

        return derived_type

    def __init__(
        self,
        objects: List['BizObject'],
        relationship: 'Relationship' = None,
        bizobj: 'BizObject' = None,
    ):
        self.relationship = relationship
        self._bizobj_arr = list(objects)
        self.bizobj = bizobj

    def __getitem__(self, idx: int) -> 'BizObject':
        return self._bizobj_arr[idx]

    def __len__(self):
        return len(self._bizobj_arr)

    def __bool__(self):
        return bool(self._bizobj_arr)

    def __iter__(self):
        return iter(self._bizobj_arr)

    def __repr__(self):
        id_parts = []
        for bizobj in self._bizobj_arr:
            id_str = repr_biz_id(bizobj)
            if bizobj is not None:
                dirty_flag = '*' if bizobj.dirty else ''
            else:
                dirty_flag = ''
            id_parts.append(f'{id_str}{dirty_flag}')
        ids = ', '.join(id_parts)
        return (
            f'<BizList(type={self.biz_type.__name__}, '
            f'size={len(self)}, ids=[{ids}])>'
        )

    def __add__(self, other):
        """
        Create and return a copy, containing the concatenated data lists.
        """
        clone = self.copy()
        if isinstance(other, (list, tuple)):
            clone._bizobj_arr += other
        elif isinstance(other, BizList):
            assert self.relationship is other.relationship
            clone._bizobj_arr += other._bizobj_arr
        else:
            raise ValueError(str(other))
        return clone

    def copy(self):
        cls = self.__class__
        return cls(self._bizobj_arr, self.relationship, self.bizobj)

    def create(self):
        self.biz_type.create_many(self._bizobj_arr)
        return self

    def update(self, data: Dict = None, **more_data):
        self.biz_type.update_many(self, data=data, **more_data)
        return self

    def merge(self, obj=None, **more_data):
        for obj in self._bizobj_arr:
            obj.merge(obj, **more_data)
        return self

    def mark(self, keys=None):
        for bizobj in self._bizobj_arr:
            bizobj.mark(keys=keys)

    def clean(self, keys=None):
        for bizobj in self._bizobj_arr:
            bizobj.clean(keys=keys)

    def save(self, *args, **kwargs):
        return self.biz_type.save_many(self._bizobj_arr, *args, **kwargs)

    def delete(self):
        return self.biz_type.delete_many(
            bizobj._id for bizobj in self._bizobj_arr
            if bizobj._bizobj_arr.get('_id')
        )
        return self

    def load(self, fields: Set[Text] = None):
        if not fields:
            fields = set(self.biz_type.schema.fields.keys())
        elif isinstance(fields, str):
            fields = {fields}
        _ids = [obj._id for obj in self if obj._id is not None]
        results = self.biz_type.get_many(_ids, fields)
        for stale, fresh in zip(self, results):
            if stale._id is not None:
                stale.merge(fresh)
<<<<<<< HEAD
=======
                stale.clean(fresh.raw.keys())
>>>>>>> adbeb2ec
        return self

    def dump(self, *args, **kwargs):
        return [bizobj.dump(*args, **kwargs) for bizobj in self._bizobj_arr]

    def append(self, bizobj):
        self._perform_on_add([bizobj])
<<<<<<< HEAD
        self.data.append(bizobj)
=======
        self._bizobj_arr.append(bizobj)
>>>>>>> adbeb2ec
        return self

    def extend(self, bizobjs):
        self._perform_on_add(bizobjs)
<<<<<<< HEAD
        self.data.extend(bizobjs)
=======
        self._bizobj_arr.extend(bizobjs)
>>>>>>> adbeb2ec
        return self

    def insert(self, index, bizobj):
        self._perform_on_add([bizobj])
<<<<<<< HEAD
        self.data.insert(index, bizobj)
=======
        self._bizobj_arr.insert(index, bizobj)
>>>>>>> adbeb2ec
        return self

    def _perform_on_add(self, bizobjs):
        if self.relationship and self.relationship.on_add:
            if self.relationship.readonly:
                raise RelationshipError(f'{self.relationship} is read-only')
            for bizobj in bizobjs:
                for cb_func in self.relationship.on_add:
                    cb_func(self.bizobj, bizobj)<|MERGE_RESOLUTION|>--- conflicted
+++ resolved
@@ -1,8 +1,4 @@
-<<<<<<< HEAD
-from typing import Type, List, Set, Tuple, Text
-=======
 from typing import Type, List, Set, Tuple, Text, Dict
->>>>>>> adbeb2ec
 from uuid import UUID
 
 from pybiz.util import repr_biz_id
@@ -138,10 +134,7 @@
         for stale, fresh in zip(self, results):
             if stale._id is not None:
                 stale.merge(fresh)
-<<<<<<< HEAD
-=======
                 stale.clean(fresh.raw.keys())
->>>>>>> adbeb2ec
         return self
 
     def dump(self, *args, **kwargs):
@@ -149,29 +142,17 @@
 
     def append(self, bizobj):
         self._perform_on_add([bizobj])
-<<<<<<< HEAD
-        self.data.append(bizobj)
-=======
         self._bizobj_arr.append(bizobj)
->>>>>>> adbeb2ec
         return self
 
     def extend(self, bizobjs):
         self._perform_on_add(bizobjs)
-<<<<<<< HEAD
-        self.data.extend(bizobjs)
-=======
         self._bizobj_arr.extend(bizobjs)
->>>>>>> adbeb2ec
         return self
 
     def insert(self, index, bizobj):
         self._perform_on_add([bizobj])
-<<<<<<< HEAD
-        self.data.insert(index, bizobj)
-=======
         self._bizobj_arr.insert(index, bizobj)
->>>>>>> adbeb2ec
         return self
 
     def _perform_on_add(self, bizobjs):
