--- conflicted
+++ resolved
@@ -6,13 +6,13 @@
 from collections import defaultdict
 from datetime import datetime
 
+from appyratus.env import Environment
+from appyratus.files import BaseFile, Yaml
 from appyratus.utils import (
     DictObject,
     DictUtils,
     StringUtils,
 )
-from appyratus.files import BaseFile, Yaml
-from appyratus.env import Environment
 
 from pybiz.util import import_object
 
@@ -57,23 +57,18 @@
         cls.root = root or cls.root
         assert cls.root
 
-    def on_bind(self, biz_type, ftype: Text = None):
+    def on_bind(self, biz_type, root: Text = None, ftype: BaseFile = None):
         """
         Ensure the data dir exists for this BizObject type.
         """
-<<<<<<< HEAD
-        if ftype is not None and not isinstance(ftype, BaseFile):
+        if isinstance(ftype, str):
             self.ftype = import_object(ftype)
 
-        self.paths.data = os.path.join(
-=======
-        super().bind(biz_type)
-        self.paths.root = self.root
-        self.paths.record = os.path.join(
->>>>>>> d60b98f6
+        self.paths.root = root or self.root
+        self.paths.records = os.path.join(
             self.paths.root, StringUtils.snake(biz_type.__name__)
         )
-        os.makedirs(self.paths.record, exist_ok=True)
+        os.makedirs(self.paths.records, exist_ok=True)
 
     def create_id(self, record):
         return record.get('_id', uuid.uuid4().hex)
@@ -94,7 +89,7 @@
     def count(self) -> int:
         running_count = 0
         for ext in self.extensions:
-            fnames = glob.glob(f'{self.paths.record}/*.{ext}')
+            fnames = glob.glob(f'{self.paths.records}/*.{ext}')
             running_count += len(fnames)
         return running_count
 
@@ -178,12 +173,12 @@
 
     def mkpath(self, fname: Text) -> Text:
         fname = self.ftype.format_file_name(fname)
-        return os.path.join(self.paths.record, fname)
+        return os.path.join(self.paths.records, fname)
 
     def _fetch_all_ids(self):
         _ids = set()
         for ext in self.extensions:
-            for fname in glob.glob(f'{self.paths.record}/*.{ext}'):
+            for fname in glob.glob(f'{self.paths.records}/*.{ext}'):
                 base = fname.split('.')[0]
                 _ids.add(os.path.basename(base))
         return _ids