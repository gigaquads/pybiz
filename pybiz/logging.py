from __future__ import absolute_import

import json
import logging
import yaml

from logging import Formatter, StreamHandler, INFO
from typing import Text, Dict

from appyratus.utils import TimeUtils

from pybiz.util.json_encoder import JsonEncoder


class LoggerInterface(object):
    def __init__(self, name, level=None, handlers=None):
        self._name = name
        self._level = level or INFO
        self._formatter = Formatter('%(message)s')

        self._logger = logging.getLogger(self._name)

        if self._level:
            self._logger.setLevel(self._level)
        else:
            self._level = self._logger.level

        if handlers:
            self._handlers = handlers
        else:
            stderr_handler = StreamHandler()
            stderr_handler.setLevel(self._level)
            self._handlers = [stderr_handler]

        for handler in self._handlers:
            if not handler.formatter:
                handler.setFormatter(self._formatter)
            self._logger.addHandler(handler)

    @property
    def logger(self):
        return self._logger

    def process_message(self, level: Text, message: Text, data: Dict) -> Text:
        return message

    def debug(self, message=None, data: Dict = None):
        self._logger.debug(self.process_message('debug', message, data))

    def info(self, message=None, data: Dict = None):
        self._logger.info(self.process_message('info', message, data))

    def warning(self, message=None, data: Dict = None):
        self._logger.warning(self.process_message('warning', message, data))

    def critical(self, message=None, data: Dict = None):
        self._logger.critical(self.process_message('critical', message, data))

    def error(self, message=None, data: Dict = None):
        self._logger.critical(self.process_message('error', message, data))

    def exception(self, message=None, data: Dict = None):
        self._logger.exception(self.process_message('error', message, data))


class ConsoleLoggerInterface(LoggerInterface):
    def __init__(self, name, level=None, style=None):
        super().__init__(name, level=level)
        self._json = JsonEncoder()
        self._style = style or 'json'

    def process_message(self, level: Text, message: Text, data: Dict) -> Text:
        when = TimeUtils.utc_now().strftime('%m/%d/%Y @ %H:%M:%S:%f')
        level = level.upper()

        if data:
            data = self._json.decode(self._json.encode(data))
            if self._style == 'json':
<<<<<<< HEAD
                return self._to_json(data)
            elif self._style == 'yaml':
                return self._to_yaml(data)
=======
                dumped_data = self._to_json(data)
            elif self._style == 'yaml':
                dumped_data = self._to_yaml(data)
>>>>>>> c7116d0c
            else:
                raise ValueError(f'unrcognized log style: {self.style}')
        else:
            dumped_data = None

        display_string = f'{when} - ({level}) - {self._name} >>> {message}'
        if dumped_data:
            display_string += f'\n\n{dumped_data}\n'
        return display_string

    def _to_json(self, data):
        return json.dumps(data, indent=2, sort_keys=True)

    def _to_yaml(self, data):
        lines = yaml.dump(data, default_flow_style=False).split('\n')
        return '\n'.join('  ' + line for line in lines)


if __name__ == '__main__':
    log = ConsoleLogger(__name__, style='yaml')
    log.debug(
        message='user tried to hack us',
        user={'id': 'a1fb78', 'email': 'foo@bar.baz'}
    )<|MERGE_RESOLUTION|>--- conflicted
+++ resolved
@@ -76,15 +76,9 @@
         if data:
             data = self._json.decode(self._json.encode(data))
             if self._style == 'json':
-<<<<<<< HEAD
-                return self._to_json(data)
-            elif self._style == 'yaml':
-                return self._to_yaml(data)
-=======
                 dumped_data = self._to_json(data)
             elif self._style == 'yaml':
                 dumped_data = self._to_yaml(data)
->>>>>>> c7116d0c
             else:
                 raise ValueError(f'unrcognized log style: {self.style}')
         else:
